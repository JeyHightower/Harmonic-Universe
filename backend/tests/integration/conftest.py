import pytest
from typing import Dict, Generator, AsyncGenerator
from fastapi.testclient import TestClient
from sqlalchemy.orm import Session
from alembic import command
from alembic.config import Config
import os
from datetime import timedelta
import asyncio
from sqlalchemy.ext.asyncio import AsyncSession
from sqlalchemy.util._concurrency_py3k import greenlet_spawn

from app.core.config import settings
<<<<<<< HEAD
from app.db.session import SessionLocal, engine, async_engine
from app.db.base import Base
from app.main import app
from app.core.security import create_access_token
=======
<<<<<<< HEAD
from app.db.session import SessionLocal, engine, init_db
from app.db.base import Base
from app.main import app
=======
from app.db.session import SessionLocal, engine, async_engine
from app.db.base import Base
from app.main import app
from app.core.security import create_access_token
>>>>>>> eff55919 (fixed core db functionalithy and async sqlalchemy operations are workink)
>>>>>>> 8f782a32
from tests.utils.user import create_random_user
from tests.utils.universe import create_random_universe
from tests.utils.scene import create_random_scene

# Import all models to ensure they are registered with SQLAlchemy
from app.models.core.user import User
from app.models.core.universe import Universe
from app.models.core.scene import Scene
from app.models.audio.audio_file import AudioFile
from app.models.ai.ai_model import AIModel
from app.models.ai.ai_generation import AIGeneration
from app.models.organization.storyboard import Storyboard
from app.models.organization.timeline import Timeline
<<<<<<< HEAD
=======
<<<<<<< HEAD
from app.models.physics.physics_parameter import PhysicsParameter
from app.models.physics.physics_constraint import PhysicsConstraint
from app.models.physics.physics_object import PhysicsObject
from app.models.audio.music_parameter import MusicParameter
from app.models.audio.midi_event import MidiEvent
from app.models.metrics import PerformanceMetrics
from app.models.visualization.visualization import Visualization
from app.models.visualization.keyframe import Keyframe
from app.models.export import Export
=======
>>>>>>> 8f782a32
from app.models.audio.music_parameter import MusicParameter
from app.models.audio.midi_event import MidiEvent
from app.models.metrics import PerformanceMetrics
from app.models.physics.physics_parameter import PhysicsParameter
from app.models.visualization import Visualization
from app.models.visualization.keyframe import Keyframe
from app.models.export import Export
from app.models.physics.physics_constraint import PhysicsConstraint
from app.models.physics.physics_object import PhysicsObject
from app.models.visualization.scene_object import SceneObject

@pytest.fixture(scope="session")
def event_loop():
    """Create an instance of the default event loop for the test session."""
    loop = asyncio.get_event_loop_policy().new_event_loop()
    yield loop
    loop.close()
<<<<<<< HEAD
=======
>>>>>>> eff55919 (fixed core db functionalithy and async sqlalchemy operations are workink)
>>>>>>> 8f782a32

@pytest.fixture(scope="session", autouse=True)
async def setup_test_db():
    """Create tables in test database before running tests."""
    # Close any existing connections
    await async_engine.dispose()

    # For SQLite, remove the database file if it exists
    if str(settings.SQLALCHEMY_DATABASE_URI).startswith('sqlite'):
        db_path = settings.SQLALCHEMY_DATABASE_URI.replace('sqlite:///', '')
        if os.path.exists(db_path):
            os.remove(db_path)

<<<<<<< HEAD
    def run_sync():
        # Drop all tables first to ensure clean state
        Base.metadata.drop_all(bind=engine)

        # Run migrations
        alembic_cfg = Config("alembic.ini")
        command.upgrade(alembic_cfg, "head")

    await greenlet_spawn(run_sync)

    async with AsyncSessionLocal() as session:
        try:
            yield session
        finally:
            await session.close()

@pytest.fixture(scope="function")
=======
<<<<<<< HEAD
    # Create all tables directly without migrations for testing
    Base.metadata.create_all(bind=engine)

    yield

    # Cleanup after tests
    Base.metadata.drop_all(bind=engine)
    engine.dispose()

@pytest.fixture(scope="function")
def db() -> Session:
    """Get test database session."""
    session = SessionLocal()
    try:
        yield session
    finally:
        session.rollback()
        session.close()

@pytest.fixture(scope="function")
def test_db(db: Session):
    """Create a fresh database for each test."""
    # Clear all tables
    for table in reversed(Base.metadata.sorted_tables):
        db.execute(table.delete())
    db.commit()

    yield db

    # Cleanup after test
    for table in reversed(Base.metadata.sorted_tables):
        db.execute(table.delete())
    db.commit()
=======
    def run_sync():
        # Drop all tables first to ensure clean state
        Base.metadata.drop_all(bind=engine)

        # Run migrations
        alembic_cfg = Config("alembic.ini")
        command.upgrade(alembic_cfg, "head")

    await greenlet_spawn(run_sync)

    async with AsyncSessionLocal() as session:
        try:
            yield session
        finally:
            await session.close()

@pytest.fixture(scope="function")
>>>>>>> 8f782a32
async def db() -> AsyncGenerator[AsyncSession, None]:
    """Create a fresh database session for a test."""
    async with AsyncSessionLocal() as session:
        try:
            yield session
        finally:
            await session.rollback()
            await session.close()
<<<<<<< HEAD
=======
>>>>>>> eff55919 (fixed core db functionalithy and async sqlalchemy operations are workink)
>>>>>>> 8f782a32

@pytest.fixture(scope="module")
def client() -> Generator:
    """Create a test client for the FastAPI app."""
    with TestClient(app) as c:
        yield c

@pytest.fixture(scope="module")
def test_client() -> Generator:
    """Create a test client specifically for WebSocket tests."""
    with TestClient(app) as c:
        yield c

@pytest.fixture(scope="module")
async def superuser_token_headers(client: TestClient, db: AsyncSession) -> Dict[str, str]:
    """Return a valid token for the superuser."""
    superuser = await create_random_user(db)
    auth_token = "test-superuser-token"  # In a real app, generate this properly
    return {"Authorization": f"Bearer {auth_token}"}

@pytest.fixture(scope="module")
async def auth_headers(client: TestClient, test_user: Dict) -> Dict[str, str]:
    """Return authentication headers for a test user."""
    auth_token = create_access_token(
        data={"sub": str(test_user["user"].id)},
        expires_delta=timedelta(minutes=30)
    )
    return {"Authorization": f"Bearer {auth_token}"}

@pytest.fixture(autouse=True)
async def setup_and_teardown(db: AsyncSession):
    """Perform any setup before each test and cleanup after."""
    # Start with a clean slate for each test
    async with db.begin():
        yield
    # Cleanup: rollback any changes made during the test
    await db.rollback()
    await db.close()

@pytest.fixture
async def test_user(db: AsyncSession) -> Dict:
    """Create a test user with associated universe and scene."""
    # Create user
    user_dict = await create_random_user(db)
    user = user_dict["user"]

    # Create universe
    universe = await create_random_universe(db)

    # Create scene
    scene = await create_random_scene(db, universe.id)

    # Update user's active scene
    user.active_scene_id = scene.id
    await db.commit()

    return {
        "user": user,
        "universe_id": universe.id,
        "active_scene_id": scene.id
    }

@pytest.fixture
async def test_audio(db: AsyncSession, test_user: Dict) -> AudioFile:
    """Create a test audio file."""
    audio = AudioFile(
        name="Test Audio",
        description="Test audio file",
        file_path="/test/path/audio.wav",
        duration=240,
        format="wav",
        sample_rate=48000,
        channels=2,
        file_size=1024 * 1024,  # 1MB
        user_id=test_user["user"].id,
        universe_id=test_user["universe_id"]
    )
    db.add(audio)
    await db.commit()
    await db.refresh(audio)
    return audio<|MERGE_RESOLUTION|>--- conflicted
+++ resolved
@@ -11,23 +11,10 @@
 from sqlalchemy.util._concurrency_py3k import greenlet_spawn
 
 from app.core.config import settings
-<<<<<<< HEAD
 from app.db.session import SessionLocal, engine, async_engine
 from app.db.base import Base
 from app.main import app
 from app.core.security import create_access_token
-=======
-<<<<<<< HEAD
-from app.db.session import SessionLocal, engine, init_db
-from app.db.base import Base
-from app.main import app
-=======
-from app.db.session import SessionLocal, engine, async_engine
-from app.db.base import Base
-from app.main import app
-from app.core.security import create_access_token
->>>>>>> eff55919 (fixed core db functionalithy and async sqlalchemy operations are workink)
->>>>>>> 8f782a32
 from tests.utils.user import create_random_user
 from tests.utils.universe import create_random_universe
 from tests.utils.scene import create_random_scene
@@ -41,20 +28,6 @@
 from app.models.ai.ai_generation import AIGeneration
 from app.models.organization.storyboard import Storyboard
 from app.models.organization.timeline import Timeline
-<<<<<<< HEAD
-=======
-<<<<<<< HEAD
-from app.models.physics.physics_parameter import PhysicsParameter
-from app.models.physics.physics_constraint import PhysicsConstraint
-from app.models.physics.physics_object import PhysicsObject
-from app.models.audio.music_parameter import MusicParameter
-from app.models.audio.midi_event import MidiEvent
-from app.models.metrics import PerformanceMetrics
-from app.models.visualization.visualization import Visualization
-from app.models.visualization.keyframe import Keyframe
-from app.models.export import Export
-=======
->>>>>>> 8f782a32
 from app.models.audio.music_parameter import MusicParameter
 from app.models.audio.midi_event import MidiEvent
 from app.models.metrics import PerformanceMetrics
@@ -72,10 +45,6 @@
     loop = asyncio.get_event_loop_policy().new_event_loop()
     yield loop
     loop.close()
-<<<<<<< HEAD
-=======
->>>>>>> eff55919 (fixed core db functionalithy and async sqlalchemy operations are workink)
->>>>>>> 8f782a32
 
 @pytest.fixture(scope="session", autouse=True)
 async def setup_test_db():
@@ -89,7 +58,6 @@
         if os.path.exists(db_path):
             os.remove(db_path)
 
-<<<<<<< HEAD
     def run_sync():
         # Drop all tables first to ensure clean state
         Base.metadata.drop_all(bind=engine)
@@ -107,60 +75,6 @@
             await session.close()
 
 @pytest.fixture(scope="function")
-=======
-<<<<<<< HEAD
-    # Create all tables directly without migrations for testing
-    Base.metadata.create_all(bind=engine)
-
-    yield
-
-    # Cleanup after tests
-    Base.metadata.drop_all(bind=engine)
-    engine.dispose()
-
-@pytest.fixture(scope="function")
-def db() -> Session:
-    """Get test database session."""
-    session = SessionLocal()
-    try:
-        yield session
-    finally:
-        session.rollback()
-        session.close()
-
-@pytest.fixture(scope="function")
-def test_db(db: Session):
-    """Create a fresh database for each test."""
-    # Clear all tables
-    for table in reversed(Base.metadata.sorted_tables):
-        db.execute(table.delete())
-    db.commit()
-
-    yield db
-
-    # Cleanup after test
-    for table in reversed(Base.metadata.sorted_tables):
-        db.execute(table.delete())
-    db.commit()
-=======
-    def run_sync():
-        # Drop all tables first to ensure clean state
-        Base.metadata.drop_all(bind=engine)
-
-        # Run migrations
-        alembic_cfg = Config("alembic.ini")
-        command.upgrade(alembic_cfg, "head")
-
-    await greenlet_spawn(run_sync)
-
-    async with AsyncSessionLocal() as session:
-        try:
-            yield session
-        finally:
-            await session.close()
-
-@pytest.fixture(scope="function")
->>>>>>> 8f782a32
 async def db() -> AsyncGenerator[AsyncSession, None]:
     """Create a fresh database session for a test."""
     async with AsyncSessionLocal() as session:
@@ -169,16 +83,16 @@
         finally:
             await session.rollback()
             await session.close()
-<<<<<<< HEAD
-=======
->>>>>>> eff55919 (fixed core db functionalithy and async sqlalchemy operations are workink)
->>>>>>> 8f782a32
 
-@pytest.fixture(scope="module")
-def client() -> Generator:
-    """Create a test client for the FastAPI app."""
-    with TestClient(app) as c:
-        yield c
+@pytest.fixture(scope="function")
+def client(db: Session) -> Generator:
+    """
+    Create test client with database session.
+    """
+    app.dependency_overrides[get_db] = override_get_db
+    with TestClient(app) as test_client:
+        yield test_client
+    app.dependency_overrides = {}
 
 @pytest.fixture(scope="module")
 def test_client() -> Generator:
